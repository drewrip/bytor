use std::{
    fs::{self, File},
    io::Write,
    path::Path,
};

use clap::{Parser, ValueEnum};
use ir::IRNode;
use lalrpop_util::lalrpop_mod;
use thiserror::Error;

pub mod ast;
pub mod backends;
pub mod codegen;
pub mod infer;
pub mod ir;
pub mod semantic;
pub mod symbol;
pub mod traverse;
pub mod types;

use backends::{c::CGenContext, wasm::WasmGenContext};
use codegen::CodeGen;
use semantic::ProgramState;
use traverse::Traverse;

use std::collections::HashMap;

/// Compiler for the Rascal language
#[derive(Parser, Debug)]
#[command(author, version, about, long_about = None)]
struct Args {
    /// Input Rascal source file
    infile: String,

    /// Name of output binary
    #[arg(short = 'o', long = "outfile", default_value = "a.out")]
    outfile: String,

    /// Skip the WASM Validation after codegen
    #[arg(long = "skip-validation", default_value = "false")]
    skip_validation: bool,

    /// Backend: options will be C, or WASM
    #[arg(short = 'b', long = "backend", value_enum, default_value_t = BackendArgs::C)]
    backend: BackendArgs,

    // Emit: options will be any or both of ir, or C for dumping intermediate reps to file
    #[arg(short = 'e', long = "emit", value_parser, value_delimiter = ',')]
    emit: Option<Vec<EmitArgs>>,
}

#[derive(Clone, Debug, ValueEnum)]
enum BackendArgs {
    C,
    WASM,
}

#[derive(Clone, Copy, Debug, ValueEnum)]
enum EmitArgs {
    Ir,
    C,
}

lalrpop_mod!(pub rascal);

#[derive(Error, Debug)]
pub enum BuildError {
    #[error("There was an issue with the input file: {0}")]
    Input(String),
    #[error("There was a problem creating the output: {0}")]
    Output(String),
}

fn build_stack_from_input(infile: &String, save_ir: bool) -> Result<Vec<IRNode>, BuildError> {
    let src_file = fs::read_to_string(infile).map_err(|err| BuildError::Input(err.to_string()))?;
    let file_extension = Path::new(infile).extension().ok_or(BuildError::Input("Problem with filename".to_string()))?;
    let build_stack = if file_extension == "ir" {
        // maybe we should make input error an error enum type
        serde_json::from_str(&src_file).map_err(|err| BuildError::Input(err.to_string()))?
    } else {
        // maybe we should make input error an error enum type
        let root = rascal_grammar::RootParser::new()
            .parse(&src_file)
            .map_err(|err| BuildError::Input(err.to_string()))?;
        // Perform semantic checks and type checking
        let mut state = semantic::new_state(root);
        state.build().unwrap();
        if save_ir {
            let serialized_ir =
                serde_json::to_string(&state.build_stack).map_err(|err| BuildError::Output(err.to_string()))?;
            let mut file =
                File::create(ProgramState::IR_OUTPUT_FILENAME).map_err(|err| BuildError::Output(err.to_string()))?;
            write!(&mut file, "{serialized_ir}").map_err(|err| BuildError::Output(err.to_string()))?;
        }
        state.build_stack
    };
    Ok(build_stack)
}

fn main() {
    let args = Args::parse();
    let save_c: bool;
    let save_ir: bool;
    if let Some(emit) = args.emit {
        save_c = emit.iter().any(|x| matches!(x, EmitArgs::C));
        save_ir = emit.iter().any(|x| matches!(x, EmitArgs::Ir));
    } else {
        (save_c, save_ir) = (false, false);
    }
<<<<<<< HEAD
    
    let build_stack = build_stack_from_input(&args.infile, save_ir).expect("Problem building the stack");
=======
    let src_file = fs::read_to_string(args.infile).expect("ERROR: couldn't find source file");
    let mut root = rascal::RootParser::new().parse(&src_file).unwrap();

    let mut typing_state = infer::TypingState::new();
    let _tv_typing_result = typing_state
        .augment(&mut root)
        .expect("Couldn't replace unknown types with TypeVar's");
    let mut infer_state = infer::InferState::new();
    let _constraint_gen_result = infer_state
        .constrain(&mut root)
        .expect("Couldn't add contraints");
    let _resolve_result = infer_state.resolve().expect("Couldn't resolve types");
    let mut sub_state = infer::SubState::new(infer_state.get_type_mapping());
    let _sub_gen_result = sub_state.substitute(&mut root);

    // Perform semantic checks and type checking
    let mut state = semantic::ProgramState::new(root.clone());
    state.build_ir().expect("couldn't generate IR");

    if save_ir {
        let serialized_ir = serde_json::to_string(&state.build_stack).expect("Serialization error");
        let mut file =
            File::create(ProgramState::IR_OUTPUT_FILENAME).expect("Cannot create IR file");
        write!(&mut file, "{serialized_ir}").expect("Cannot write to IR file");
    }

>>>>>>> 9f565029
    // Generate code
    let ctx = codegen::new(build_stack, args.outfile, args.skip_validation);
    let build_result = match args.backend {
        BackendArgs::C => CGenContext::from(ctx).gen(),
        BackendArgs::WASM => WasmGenContext::from(ctx).gen(),
    };
    if !save_c {
        fs::remove_file(CGenContext::C_OUTPUT_FILENAME).expect("Unable to delete C output file");
    }
    build_result.expect("Build failed!");
}<|MERGE_RESOLUTION|>--- conflicted
+++ resolved
@@ -47,6 +47,7 @@
 
     // Emit: options will be any or both of ir, or C for dumping intermediate reps to file
     #[arg(short = 'e', long = "emit", value_parser, value_delimiter = ',')]
+    #[arg(short = 'e', long = "emit", value_parser, value_delimiter = ',')]
     emit: Option<Vec<EmitArgs>>,
 }
 
@@ -62,7 +63,7 @@
     C,
 }
 
-lalrpop_mod!(pub rascal);
+lalrpop_mod!(pub rascal_grammar);
 
 #[derive(Error, Debug)]
 pub enum BuildError {
@@ -108,11 +109,8 @@
     } else {
         (save_c, save_ir) = (false, false);
     }
-<<<<<<< HEAD
-    
+    let src_file = fs::read_to_string(args.infile).expect("ERROR: couldn't find source file");
     let build_stack = build_stack_from_input(&args.infile, save_ir).expect("Problem building the stack");
-=======
-    let src_file = fs::read_to_string(args.infile).expect("ERROR: couldn't find source file");
     let mut root = rascal::RootParser::new().parse(&src_file).unwrap();
 
     let mut typing_state = infer::TypingState::new();
@@ -138,7 +136,6 @@
         write!(&mut file, "{serialized_ir}").expect("Cannot write to IR file");
     }
 
->>>>>>> 9f565029
     // Generate code
     let ctx = codegen::new(build_stack, args.outfile, args.skip_validation);
     let build_result = match args.backend {
